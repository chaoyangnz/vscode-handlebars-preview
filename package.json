--- conflicted
+++ resolved
@@ -2,11 +2,7 @@
   "name": "handlebars-preview-with-function-support",
   "displayName": "Handlebars Preview with helper functions support",
   "description": "Live preview for Handlebar templates (with support for helper functions)",
-<<<<<<< HEAD
-  "version": "2.0.0",
-=======
   "version": "2.0.5",
->>>>>>> e5151e91
   "publisher": "anonimitoraf",
   "engines": {
     "vscode": "^1.5.0"
